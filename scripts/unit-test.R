#
# This script tests values for f(w) and its derivative by comparing results from theory to 
# results from numerical computation.
# 

# Load libraries for Lambert W function and numerical derivations
library(pracma)
library(numDeriv)

# Change default digits accuracy
options(digits = 18)


# Defined in formula 38 in section 2.2 of pdf file
Xlw = function(w, gamma, alpha, c){
  
  point <- ( -1/(gamma*(alpha-1)) ) * (w/c)^{1/(alpha-1)} 
  res   <- -gamma * (alpha - 1) * lambertWp(point)
  return(res)
  
}

# Defined in formula 38 in section 2.2 of pdf file
Xuw = function(w, gamma, alpha, c){
  
  point <- ( -1/(gamma*(alpha-1)) ) * (w/c)^{1/(alpha-1)} 
  res   <- -gamma * (alpha - 1) * lambertWn(point)
  return(res)
  
}


lambertWp2prime = function(w){
<<<<<<< HEAD
  num <- 2 + lambertWp(x=w)
  den <- 1 + lambertWp(x=w)
  prime <- grad(func = lambertWp, x = w)
  res <- (-1) * prime^2 * (num/den)
=======
  LLWp <- lambertWp(x=w)
  num <- 2 + LLWp
  den <- 1 + LLWp
  prime <-  LLWp / (w * (1 + LLWp) )
  res <- (-1) * prime * prime * (num/den)
>>>>>>> e92db780
  return(res)
}


lambertWn2prime = function(w){
<<<<<<< HEAD
  num <- 2 + lambertWn(x=w)
  den <- 1 + lambertWn(x=w)
  prime <- grad(func = lambertWn, x = w)
  res <- (-1) * prime^2 * (num/den)
=======
  LLWn <- lambertWn(x=w)
  num <- 2 + LLWn
  den <- 1 + LLWn
  prime <-  LLWn / (w * (1 + LLWn) )
  res <- (-1) * prime * prime * (num/den)
>>>>>>> e92db780
  return(res)
}


<<<<<<< HEAD
=======
lambertWpDeriv = function(w){
  LLWp <- lambertWp(x=w)
  num  <- LLWp
  den  <- w * (1 + LLWp)
  res  <- num / den
  return(res)
}


lambertWnDeriv = function(w){
  print(w)
  LLWn <- lambertWn(x=w)
  num  <- LLWn
  den  <- w * (1 + LLWn)
  res  <- num / den
  return(res)
}

>>>>>>> e92db780

# Defined in formula 40 in section 2.3 of pdf file
SurvivalFunction = function(w, lambda, gamma, alpha, c){
  
  res <- exp( -(Xlw(w, gamma, alpha, c)/lambda) ) - exp( -(Xuw(w, gamma, alpha, c)/lambda) )
  return(res)
  
}


# Defined in formula 54 in section 2.3 of pdf file
f = function(w, lambda, A, gamma, alpha, c){
  
  eval_point <- A * w^{1 / (alpha-1)}
  term1 <- ( lambertWn(eval_point) / (1 + lambertWn(eval_point)) ) * exp( -(Xuw(w, gamma, alpha, c)/lambda) )
  term2 <- ( lambertWp(eval_point) / (1 + lambertWp(eval_point)) ) * exp( -(Xlw(w, gamma, alpha, c)/lambda) )
  output = gamma * (term1 - term2) / (lambda * w)
  return(output)
  
}


# Defined in Gamma LRT Appendix.pdf
gl = function(w, A, gamma, alpha, c){
  
  eval_point <- A * w^{1 / (alpha-1)}
  num <- 1 - (alpha-1)*(1 + lambertWn(eval_point))  
  den <- (alpha - 1) * (1 + lambertWn(eval_point))^2
  return(num/den)
  
}

# Defined in Gamma LRT Appendix.pdf
gu = function(w, A, gamma, alpha, c){
  
  eval_point <- A * w^{1 / (alpha-1)}
  num <- 1 - (alpha-1)*(1 + lambertWp(eval_point))  
  den <- (alpha - 1) * (1 + lambertWp(eval_point))^2
  return(num/den)
  
}

# Defined in formula 79 of Gamma LRT.pdf
fprime = function(w, lambda, A, gamma, alpha, c){
  
<<<<<<< HEAD
  eval_point <- A * w^{1 / (alpha-1)}
  
  mult_term <- (A/(alpha-1)) * w^( (2-alpha) / (alpha-1) )
  
  term1 <- (gamma/lambda) * exp( -(Xuw(w, gamma, alpha, c)/lambda) ) * lambertWp2prime(eval_point) * mult_term
  term2 <- (gamma^2/lambda^2) * exp( -(Xuw(w, gamma, alpha, c)/lambda) ) * grad(func = lambertWp, x = eval_point) 
  fprime_p <- term1 - term2
  
  term1 <- (gamma/lambda) * exp( -(Xlw(w, gamma, alpha, c)/lambda) ) * lambertWn2prime(eval_point) * mult_term
  term2 <- (gamma^2/lambda^2) * exp( -(Xlw(w, gamma, alpha, c)/lambda) ) * grad(func = lambertWn, x = eval_point) 
  fprime_n <- term1 - term2
  
  return(fprime_p - fprime_n)
=======
  eval_point <- A * w^( 1 / (alpha-1) )
  
  mult_term <- (A/(alpha-1)) * w^( (2-alpha) / (alpha-1) )
  
  term1 <- (gamma/lambda) * exp( -(Xuw(w, gamma, alpha, c)/lambda) ) * lambertWn2prime(eval_point) * mult_term
  term2 <- (gamma^2/lambda^2) * exp( -(Xuw(w, gamma, alpha, c)/lambda) ) * lambertWnDeriv(eval_point)
  fprime_u <- term1 - term2

  term1 <- (gamma/lambda) * exp( -(Xlw(w, gamma, alpha, c)/lambda) ) * lambertWp2prime(eval_point) * mult_term
  term2 <- (gamma^2/lambda^2) * exp( -(Xlw(w, gamma, alpha, c)/lambda) ) * lambertWpDeriv(eval_point)
  fprime_l <- term1 - term2
  
  return(fprime_u - fprime_l)
>>>>>>> e92db780
}

# Defined in Gamma LRT Appendix.pdf
FromTheory = function(w, A, gamma, alpha, c){
  res = 1 + ( fprime(w, A, gamma, alpha, c)/f(w, A, gamma, alpha, c) ) * ( SurvivalFunction(w, gamma, alpha, c) / f(w, A, gamma, alpha, c) ) 
  return(-res)
}


FromNumerical = function(w, A, gamma, alpha, c){
  SurvivalFunction(w, gamma, alpha, c) / f(w, A, gamma, alpha, c)  
}



# Set some of the parameters to constant values
lambda <- 2
beta   <- 1
alpha  <- 3
gamma  <- 1/(1/beta - 1/lambda)
c      <- lambda / (beta^alpha * gamma(alpha))
A      <- (-1)/(gamma * (alpha-1) * c^(alpha-1))
w      <- 1
w_star <- c * (gamma * (alpha - 1) * exp(-1))^(alpha - 1)
some_Ws <- seq(0.1, 2, by = 0.01)


#
# Test 1: If f(w) equals to negative derivative of survival function
#

<<<<<<< HEAD
=======
# We can check it with more parameter settings too

>>>>>>> e92db780
math_calc <- f(some_Ws, lambda, A, gamma, alpha, c)
num_grad  <- (-1) * grad(func = SurvivalFunction, x = some_Ws, lambda = lambda, gamma = gamma, alpha = alpha, c = c)

testthat::expect_equal(num_grad, math_calc)
<<<<<<< HEAD

=======
math_calc - num_grad
>>>>>>> e92db780


#
# Test 2: If fprime(w) equals to derivative of f(w)
#

math_calc <- fprime(w = some_Ws, lambda = lambda, A = A, gamma = gamma, alpha = alpha, c = c)
num_grad  <- grad(func = f, x = some_Ws, lambda = lambda, A = A, gamma = gamma, alpha = alpha, c = c)

testthat::expect_equal(num_grad, math_calc)




# The derivative of ( (1-F(w))/f(w) ) w.r.t w at point w = 1 according to the theoretical derivation is:
w = 1
FromTheory(w, A, gamma, alpha, c)

# Numerical check for derivative of ( (1-F(w))/f(w) ) w.r.t w at point w = 1 is:
grad(func = FromNumerical, x = w, A = A, gamma = gamma, alpha = alpha, c = c)


#
# The accuracy gets better for larger values of alpha
#
alpha <- 10
c     <- 3
gamma <- 3
A     <- (-1)/(gamma * (alpha-1) * c^{alpha-1})

FromTheory(w, A, gamma, alpha, c)
grad(func = FromNumerical, x = w, A = A, gamma = gamma, alpha = alpha, c = c)


#
# I am not happy with the results of some parameter combinations for example: 
#

alpha <- 2
c     <- 3
gamma <- 3
A     <- (-1)/(gamma * (alpha-1) * c^{alpha-1})

FromTheory(w, A, gamma, alpha, c)
grad(func = FromNumerical, x = w, A = A, gamma = gamma, alpha = alpha, c = c)


b = 2
lambda = 1
c = 



#
# Test pdf f(w)
#
w = 0
grad(func = SurvivalFunction, x = w, gamma = gamma, alpha = alpha, c = c, method.args=list(r=6) )

f(w,A,gamma,alpha,c)

SurvivalFunction(w=1e-20, gamma, alpha, c)
y <- SurvivalFunction(w=w, gamma, alpha, c)
plot(w,y)


gamma * c * (alpha-1)


<|MERGE_RESOLUTION|>--- conflicted
+++ resolved
@@ -31,41 +31,25 @@
 
 
 lambertWp2prime = function(w){
-<<<<<<< HEAD
-  num <- 2 + lambertWp(x=w)
-  den <- 1 + lambertWp(x=w)
-  prime <- grad(func = lambertWp, x = w)
-  res <- (-1) * prime^2 * (num/den)
-=======
   LLWp <- lambertWp(x=w)
   num <- 2 + LLWp
   den <- 1 + LLWp
   prime <-  LLWp / (w * (1 + LLWp) )
   res <- (-1) * prime * prime * (num/den)
->>>>>>> e92db780
   return(res)
 }
 
 
 lambertWn2prime = function(w){
-<<<<<<< HEAD
-  num <- 2 + lambertWn(x=w)
-  den <- 1 + lambertWn(x=w)
-  prime <- grad(func = lambertWn, x = w)
-  res <- (-1) * prime^2 * (num/den)
-=======
   LLWn <- lambertWn(x=w)
   num <- 2 + LLWn
   den <- 1 + LLWn
   prime <-  LLWn / (w * (1 + LLWn) )
   res <- (-1) * prime * prime * (num/den)
->>>>>>> e92db780
-  return(res)
-}
-
-
-<<<<<<< HEAD
-=======
+  return(res)
+}
+
+
 lambertWpDeriv = function(w){
   LLWp <- lambertWp(x=w)
   num  <- LLWp
@@ -84,7 +68,6 @@
   return(res)
 }
 
->>>>>>> e92db780
 
 # Defined in formula 40 in section 2.3 of pdf file
 SurvivalFunction = function(w, lambda, gamma, alpha, c){
@@ -130,21 +113,6 @@
 # Defined in formula 79 of Gamma LRT.pdf
 fprime = function(w, lambda, A, gamma, alpha, c){
   
-<<<<<<< HEAD
-  eval_point <- A * w^{1 / (alpha-1)}
-  
-  mult_term <- (A/(alpha-1)) * w^( (2-alpha) / (alpha-1) )
-  
-  term1 <- (gamma/lambda) * exp( -(Xuw(w, gamma, alpha, c)/lambda) ) * lambertWp2prime(eval_point) * mult_term
-  term2 <- (gamma^2/lambda^2) * exp( -(Xuw(w, gamma, alpha, c)/lambda) ) * grad(func = lambertWp, x = eval_point) 
-  fprime_p <- term1 - term2
-  
-  term1 <- (gamma/lambda) * exp( -(Xlw(w, gamma, alpha, c)/lambda) ) * lambertWn2prime(eval_point) * mult_term
-  term2 <- (gamma^2/lambda^2) * exp( -(Xlw(w, gamma, alpha, c)/lambda) ) * grad(func = lambertWn, x = eval_point) 
-  fprime_n <- term1 - term2
-  
-  return(fprime_p - fprime_n)
-=======
   eval_point <- A * w^( 1 / (alpha-1) )
   
   mult_term <- (A/(alpha-1)) * w^( (2-alpha) / (alpha-1) )
@@ -158,7 +126,6 @@
   fprime_l <- term1 - term2
   
   return(fprime_u - fprime_l)
->>>>>>> e92db780
 }
 
 # Defined in Gamma LRT Appendix.pdf
@@ -190,20 +157,13 @@
 # Test 1: If f(w) equals to negative derivative of survival function
 #
 
-<<<<<<< HEAD
-=======
 # We can check it with more parameter settings too
 
->>>>>>> e92db780
 math_calc <- f(some_Ws, lambda, A, gamma, alpha, c)
 num_grad  <- (-1) * grad(func = SurvivalFunction, x = some_Ws, lambda = lambda, gamma = gamma, alpha = alpha, c = c)
 
 testthat::expect_equal(num_grad, math_calc)
-<<<<<<< HEAD
-
-=======
 math_calc - num_grad
->>>>>>> e92db780
 
 
 #
